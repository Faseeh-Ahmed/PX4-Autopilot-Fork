--- conflicted
+++ resolved
@@ -104,18 +104,6 @@
 	while (!thread_should_exit) {
 		/* rate control at maximum rate */
 		/* wait for a sensor update, check for exit condition every 1000 ms */
-<<<<<<< HEAD
-//		int ret = poll(&fds, 1, 1000);
-//
-//		if (ret < 0) {
-//			/* XXX this is seriously bad - should be an emergency */
-//		} else if (ret == 0) {
-//			/* XXX this means no sensor data - should be critical or emergency */
-//			printf("[mc att control] WARNING: Not getting gyro data, no rate control\n");
-//		} else {
-			/* get data */
-			orb_copy(ORB_ID(sensor_gyro), gyro_sub, &gyro_report);
-=======
 		int ret = poll(&fds, 1, 1000);
 
 		if (ret < 0) {
@@ -127,7 +115,6 @@
 			/* get current angular rate */
 			orb_copy(ORB_ID(vehicle_attitude), att_sub, &vehicle_attitude);
 			/* get current rate setpoint */
->>>>>>> beca2b07
 			bool rates_sp_valid = false;
 			orb_check(rates_sp_sub, &rates_sp_valid);
 			if (rates_sp_valid) {
@@ -147,7 +134,7 @@
 				multirotor_control_rates(&rates_sp, gyro_lp, &actuators);
 				orb_publish(ORB_ID_VEHICLE_ATTITUDE_CONTROLS, actuator_pub, &actuators);
 			}
-//		}
+		}
 		usleep(2000);
 	}
 
