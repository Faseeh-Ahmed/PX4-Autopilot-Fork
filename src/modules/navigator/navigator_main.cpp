/****************************************************************************
 *
 *   Copyright (c) 2013, 2014 PX4 Development Team. All rights reserved.
 *   Author: @author Lorenz Meier <lm@inf.ethz.ch>
 *           @author Jean Cyr <jean.m.cyr@gmail.com>
 *           @author Julian Oes <joes@student.ethz.ch>
 *           @author Anton Babushkin <anton.babushkin@me.com>
 *
 * Redistribution and use in source and binary forms, with or without
 * modification, are permitted provided that the following conditions
 * are met:
 *
 * 1. Redistributions of source code must retain the above copyright
 *    notice, this list of conditions and the following disclaimer.
 * 2. Redistributions in binary form must reproduce the above copyright
 *    notice, this list of conditions and the following disclaimer in
 *    the documentation and/or other materials provided with the
 *    distribution.
 * 3. Neither the name PX4 nor the names of its contributors may be
 *    used to endorse or promote products derived from this software
 *    without specific prior written permission.
 *
 * THIS SOFTWARE IS PROVIDED BY THE COPYRIGHT HOLDERS AND CONTRIBUTORS
 * "AS IS" AND ANY EXPRESS OR IMPLIED WARRANTIES, INCLUDING, BUT NOT
 * LIMITED TO, THE IMPLIED WARRANTIES OF MERCHANTABILITY AND FITNESS
 * FOR A PARTICULAR PURPOSE ARE DISCLAIMED. IN NO EVENT SHALL THE
 * COPYRIGHT OWNER OR CONTRIBUTORS BE LIABLE FOR ANY DIRECT, INDIRECT,
 * INCIDENTAL, SPECIAL, EXEMPLARY, OR CONSEQUENTIAL DAMAGES (INCLUDING,
 * BUT NOT LIMITED TO, PROCUREMENT OF SUBSTITUTE GOODS OR SERVICES; LOSS
 * OF USE, DATA, OR PROFITS; OR BUSINESS INTERRUPTION) HOWEVER CAUSED
 * AND ON ANY THEORY OF LIABILITY, WHETHER IN CONTRACT, STRICT
 * LIABILITY, OR TORT (INCLUDING NEGLIGENCE OR OTHERWISE) ARISING IN
 * ANY WAY OUT OF THE USE OF THIS SOFTWARE, EVEN IF ADVISED OF THE
 * POSSIBILITY OF SUCH DAMAGE.
 *
 ****************************************************************************/
/**
 * @file navigator_main.c
 * Implementation of the main navigation state machine.
 *
 * Handles missions, geo fencing and failsafe navigation behavior.
 * Published the mission item triplet for the position controller.
 *
 * @author Lorenz Meier <lm@inf.ethz.ch>
 * @author Jean Cyr <jean.m.cyr@gmail.com>
 * @author Julian Oes <joes@student.ethz.ch>
 * @author Anton Babushkin <anton.babushkin@me.com>
 */

#include <nuttx/config.h>
#include <stdio.h>
#include <stdlib.h>
#include <string.h>
#include <unistd.h>
#include <fcntl.h>
#include <errno.h>
#include <math.h>
#include <poll.h>
#include <time.h>
#include <sys/ioctl.h>
#include <drivers/device/device.h>
#include <drivers/drv_hrt.h>
#include <arch/board/board.h>
#include <uORB/uORB.h>
#include <uORB/topics/vehicle_global_position.h>
#include <uORB/topics/home_position.h>
#include <uORB/topics/position_setpoint_triplet.h>
#include <uORB/topics/vehicle_status.h>
#include <uORB/topics/vehicle_control_mode.h>
#include <uORB/topics/parameter_update.h>
#include <uORB/topics/mission.h>
#include <uORB/topics/fence.h>
#include <uORB/topics/navigation_capabilities.h>
#include <systemlib/param/param.h>
#include <systemlib/err.h>
#include <systemlib/state_table.h>
#include <systemlib/perf_counter.h>
#include <systemlib/systemlib.h>
#include <geo/geo.h>
#include <mathlib/mathlib.h>
#include <dataman/dataman.h>
#include <mavlink/mavlink_log.h>
#include <sys/types.h>
#include <sys/stat.h>

#include "navigator_state.h"
#include "navigator_mission.h"
#include "mission_feasibility_checker.h"
#include "geofence.h"


/* oddly, ERROR is not defined for c++ */
#ifdef ERROR
# undef ERROR
#endif
static const int ERROR = -1;

/**
 * navigator app start / stop handling function
 *
 * @ingroup apps
 */
extern "C" __EXPORT int navigator_main(int argc, char *argv[]);

class Navigator : public StateTable
{
public:
	/**
	 * Constructor
	 */
	Navigator();

	/**
	 * Destructor, also kills the navigators task.
	 */
	~Navigator();

	/**
	* Start the navigator task.
	 *
	 * @return		OK on success.
	 */
	int		start();

	/**
	 * Display the navigator status.
	 */
	void		status();

	/**
	 * Add point to geofence
	 */
	void add_fence_point(int argc, char *argv[]);

	/**
	 * Load fence from file
	 */
	void load_fence_from_file(const char *filename);

private:

	bool		_task_should_exit;		/**< if true, sensor task should exit */
	int		_navigator_task;		/**< task handle for sensor task */

	int		_mavlink_fd;

	int		_global_pos_sub;		/**< global position subscription */
	int		_home_pos_sub;			/**< home position subscription */
	int		_vstatus_sub;			/**< vehicle status subscription */
	int		_params_sub;			/**< notification of parameter updates */
	int		_offboard_mission_sub;		/**< notification of offboard mission updates */
	int 		_onboard_mission_sub;		/**< notification of onboard mission updates */
	int		_capabilities_sub;		/**< notification of vehicle capabilities updates */
	int		_control_mode_sub;		/**< vehicle control mode subscription */

	orb_advert_t	_pos_sp_triplet_pub;		/**< publish position setpoint triplet */
	orb_advert_t	_mission_result_pub;		/**< publish mission result topic */

	struct vehicle_status_s				_vstatus;		/**< vehicle status */
	struct vehicle_control_mode_s			_control_mode;		/**< vehicle control mode */
	struct vehicle_global_position_s		_global_pos;		/**< global vehicle position */
	struct home_position_s				_home_pos;		/**< home position for RTL */
	struct position_setpoint_triplet_s		_pos_sp_triplet;	/**< triplet of position setpoints */
	struct mission_result_s				_mission_result;	/**< mission result for commander/mavlink */
	struct mission_item_s				_mission_item;		/**< current mission item */

	perf_counter_t	_loop_perf;			/**< loop performance counter */

	Geofence					_geofence;
	bool						_geofence_violation_warning_sent;

	bool						_fence_valid;		/**< flag if fence is valid */
	bool						_inside_fence;		/**< vehicle is inside fence */

	struct navigation_capabilities_s		_nav_caps;

	class 		Mission				_mission;

	bool		_mission_item_valid;		/**< current mission item valid */
	bool		_global_pos_valid;		/**< track changes of global_position.global_valid flag */
	bool		_reset_loiter_pos;		/**< if true then loiter position should be set to current position */
	bool		_waypoint_position_reached;
	bool		_waypoint_yaw_reached;
	uint64_t	_time_first_inside_orbit;
	bool		_need_takeoff;			/**< if need to perform vertical takeoff before going to waypoint (only for MISSION mode and VTOL vehicles) */
	bool		_do_takeoff;			/**< vertical takeoff state, current mission item is generated by navigator (only for MISSION mode and VTOL vehicles) */

	MissionFeasibilityChecker missionFeasiblityChecker;

	uint64_t	_set_nav_state_timestamp;	/**< timestamp of last handled navigation state request */

	bool		_pos_sp_triplet_updated;

	const char *nav_states_str[NAV_STATE_MAX];

	struct {
		float min_altitude;
		float acceptance_radius;
		float loiter_radius;
		int onboard_mission_enabled;
		float takeoff_alt;
		float land_alt;
		float rtl_alt;
		float rtl_land_delay;
	}		_parameters;			/**< local copies of parameters */

	struct {
		param_t min_altitude;
		param_t acceptance_radius;
		param_t loiter_radius;
		param_t onboard_mission_enabled;
		param_t takeoff_alt;
		param_t land_alt;
		param_t rtl_alt;
		param_t rtl_land_delay;
	}		_parameter_handles;		/**< handles for parameters */

	enum Event {
		EVENT_NONE_REQUESTED,
		EVENT_READY_REQUESTED,
		EVENT_LOITER_REQUESTED,
		EVENT_MISSION_REQUESTED,
		EVENT_RTL_REQUESTED,
		EVENT_LAND_REQUESTED,
		EVENT_MISSION_CHANGED,
		EVENT_HOME_POSITION_CHANGED,
		MAX_EVENT
	};

	/**
	 * State machine transition table
	 */
	static StateTable::Tran const myTable[NAV_STATE_MAX][MAX_EVENT];

	enum RTLState {
		RTL_STATE_NONE = 0,
		RTL_STATE_CLIMB,
		RTL_STATE_RETURN,
		RTL_STATE_DESCEND
	};

	enum RTLState _rtl_state;

	/**
	 * Update our local parameter cache.
	 */
	void		parameters_update();

	/**
	 * Retrieve global position
	 */
	void		global_position_update();

	/**
	 * Retrieve home position
	 */
	void		home_position_update();

	/**
	 * Retreive navigation capabilities
	 */
	void		navigation_capabilities_update();

	/**
	 * Retrieve offboard mission.
	 */
	void		offboard_mission_update(bool isrotaryWing);

	/**
	 * Retrieve onboard mission.
	 */
	void		onboard_mission_update();

	/**
	 * Retrieve vehicle status
	 */
	void		vehicle_status_update();

	/**
	 * Retrieve vehicle control mode
	 */
	void		vehicle_control_mode_update();

	/**
	 * Shim for calling task_main from task_create.
	 */
	static void	task_main_trampoline(int argc, char *argv[]);

	/**
	 * Main task.
	 */
	void		task_main();

	void		publish_safepoints(unsigned points);

	/**
	 * Functions that are triggered when a new state is entered.
	 */
	void		start_none();
	void		start_ready();
	void		start_loiter();
	void		start_mission();
	void		start_rtl();
	void		start_land();
	void		start_land_home();

	/**
	 * Fork for state transitions
	 */
	void		request_loiter_or_ready();
	void		request_mission_if_available();

	/**
	 * Guards offboard mission
	 */
	bool		offboard_mission_available(unsigned relative_index);

	/**
	 * Guards onboard mission
	 */
	bool		onboard_mission_available(unsigned relative_index);

	/**
	 * Check if current mission item has been reached.
	 */
	bool		check_mission_item_reached();

	/**
	 * Perform actions when current mission item reached.
	 */
	void		on_mission_item_reached();

	/**
	 * Move to next waypoint
	 */
	void		set_mission_item();

	/**
	 * Switch to next RTL state
	 */
	void		set_rtl_item();

	/**
	 * Set position setpoint for mission item
	 */
	void		position_setpoint_from_mission_item(position_setpoint_s *sp, mission_item_s *item);

	/**
	 * Helper function to get a takeoff item
	 */
	void		get_takeoff_setpoint(position_setpoint_s *pos_sp);

	/**
	 * Publish a new mission item triplet for position controller
	 */
	void		publish_position_setpoint_triplet();
};

namespace navigator
{

/* oddly, ERROR is not defined for c++ */
#ifdef ERROR
# undef ERROR
#endif
static const int ERROR = -1;

Navigator	*g_navigator;
}

Navigator::Navigator() :

/* state machine transition table */
	StateTable(&myTable[0][0], NAV_STATE_MAX, MAX_EVENT),

	_task_should_exit(false),
	_navigator_task(-1),
	_mavlink_fd(-1),

/* subscriptions */
	_global_pos_sub(-1),
	_home_pos_sub(-1),
	_vstatus_sub(-1),
	_params_sub(-1),
	_offboard_mission_sub(-1),
	_onboard_mission_sub(-1),
	_capabilities_sub(-1),
	_control_mode_sub(-1),

/* publications */
	_pos_sp_triplet_pub(-1),

/* performance counters */
	_loop_perf(perf_alloc(PC_ELAPSED, "navigator")),

	_geofence_violation_warning_sent(false),
	_fence_valid(false),
	_inside_fence(true),
	_mission(),
	_mission_item_valid(false),
	_global_pos_valid(false),
	_reset_loiter_pos(true),
	_waypoint_position_reached(false),
	_waypoint_yaw_reached(false),
	_time_first_inside_orbit(0),
	_need_takeoff(true),
	_do_takeoff(false),
	_set_nav_state_timestamp(0),
	_pos_sp_triplet_updated(false),
/* states */
	_rtl_state(RTL_STATE_NONE)
{
	_parameter_handles.min_altitude = param_find("NAV_MIN_ALT");
	_parameter_handles.acceptance_radius = param_find("NAV_ACCEPT_RAD");
	_parameter_handles.loiter_radius = param_find("NAV_LOITER_RAD");
	_parameter_handles.onboard_mission_enabled = param_find("NAV_ONB_MIS_EN");
	_parameter_handles.takeoff_alt = param_find("NAV_TAKEOFF_ALT");
	_parameter_handles.land_alt = param_find("NAV_LAND_ALT");
	_parameter_handles.rtl_alt = param_find("NAV_RTL_ALT");
	_parameter_handles.rtl_land_delay = param_find("NAV_RTL_LAND_T");

	memset(&_pos_sp_triplet, 0, sizeof(struct position_setpoint_triplet_s));
	memset(&_mission_item, 0, sizeof(struct mission_item_s));

	memset(&nav_states_str, 0, sizeof(nav_states_str));
	nav_states_str[0] = "NONE";
	nav_states_str[1] = "READY";
	nav_states_str[2] = "LOITER";
	nav_states_str[3] = "MISSION";
	nav_states_str[4] = "RTL";
	nav_states_str[5] = "LAND";

	/* Initialize state machine */
	myState = NAV_STATE_NONE;
	start_none();
}

Navigator::~Navigator()
{
	if (_navigator_task != -1) {

		/* task wakes up every 100ms or so at the longest */
		_task_should_exit = true;

		/* wait for a second for the task to quit at our request */
		unsigned i = 0;

		do {
			/* wait 20ms */
			usleep(20000);

			/* if we have given up, kill it */
			if (++i > 50) {
				task_delete(_navigator_task);
				break;
			}
		} while (_navigator_task != -1);
	}

	navigator::g_navigator = nullptr;
}

void
Navigator::parameters_update()
{
	/* read from param to clear updated flag */
	struct parameter_update_s update;
	orb_copy(ORB_ID(parameter_update), _params_sub, &update);

	param_get(_parameter_handles.min_altitude, &(_parameters.min_altitude));
	param_get(_parameter_handles.acceptance_radius, &(_parameters.acceptance_radius));
	param_get(_parameter_handles.loiter_radius, &(_parameters.loiter_radius));
	param_get(_parameter_handles.onboard_mission_enabled, &(_parameters.onboard_mission_enabled));
	param_get(_parameter_handles.takeoff_alt, &(_parameters.takeoff_alt));
	param_get(_parameter_handles.land_alt, &(_parameters.land_alt));
	param_get(_parameter_handles.rtl_alt, &(_parameters.rtl_alt));
	param_get(_parameter_handles.rtl_land_delay, &(_parameters.rtl_land_delay));

	_mission.set_onboard_mission_allowed((bool)_parameter_handles.onboard_mission_enabled);

	_geofence.updateParams();
}

void
Navigator::global_position_update()
{
	orb_copy(ORB_ID(vehicle_global_position), _global_pos_sub, &_global_pos);
}

void
Navigator::home_position_update()
{
	orb_copy(ORB_ID(home_position), _home_pos_sub, &_home_pos);
}

void
Navigator::navigation_capabilities_update()
{
	orb_copy(ORB_ID(navigation_capabilities), _capabilities_sub, &_nav_caps);
}


void
Navigator::offboard_mission_update(bool isrotaryWing)
{
	struct mission_s offboard_mission;

	if (orb_copy(ORB_ID(mission), _offboard_mission_sub, &offboard_mission) == OK) {

		/* Check mission feasibility, for now do not handle the return value,
		 * however warnings are issued to the gcs via mavlink from inside the MissionFeasiblityChecker */
		dm_item_t dm_current;

		if (offboard_mission.dataman_id == 0) {
			dm_current = DM_KEY_WAYPOINTS_OFFBOARD_0;

		} else {
			dm_current = DM_KEY_WAYPOINTS_OFFBOARD_1;
		}

		missionFeasiblityChecker.checkMissionFeasible(isrotaryWing, dm_current, (size_t)offboard_mission.count, _geofence);

		_mission.set_offboard_dataman_id(offboard_mission.dataman_id);

		_mission.set_offboard_mission_count(offboard_mission.count);
		_mission.set_current_offboard_mission_index(offboard_mission.current_index);

	} else {
		_mission.set_offboard_mission_count(0);
		_mission.set_current_offboard_mission_index(0);
	}

	_mission.publish_mission_result();
}

void
Navigator::onboard_mission_update()
{
	struct mission_s onboard_mission;

	if (orb_copy(ORB_ID(mission), _onboard_mission_sub, &onboard_mission) == OK) {

		_mission.set_onboard_mission_count(onboard_mission.count);
		_mission.set_current_onboard_mission_index(onboard_mission.current_index);

	} else {
		_mission.set_onboard_mission_count(0);
		_mission.set_current_onboard_mission_index(0);
	}
}

void
Navigator::vehicle_status_update()
{
	if (orb_copy(ORB_ID(vehicle_status), _vstatus_sub, &_vstatus) != OK) {
		/* in case the commander is not be running */
		_vstatus.arming_state = ARMING_STATE_STANDBY;
	}
}

void
Navigator::vehicle_control_mode_update()
{
	if (orb_copy(ORB_ID(vehicle_control_mode), _control_mode_sub, &_control_mode) != OK) {
		/* in case the commander is not be running */
		_control_mode.flag_control_auto_enabled = false;
		_control_mode.flag_armed = false;
	}
}

void
Navigator::task_main_trampoline(int argc, char *argv[])
{
	navigator::g_navigator->task_main();
}

void
Navigator::task_main()
{
	/* inform about start */
	warnx("Initializing..");
	fflush(stdout);

	_mavlink_fd = open(MAVLINK_LOG_DEVICE, 0);

	mavlink_log_info(_mavlink_fd, "[navigator] started");

	/* Try to load the geofence:
	 * if /fs/microsd/etc/geofence.txt load from this file
	 * else clear geofence data in datamanager
	 */
	struct stat buffer;

	if (stat(GEOFENCE_FILENAME, &buffer) == 0) {
		warnx("Try to load geofence.txt");
		_geofence.loadFromFile(GEOFENCE_FILENAME);

	} else {
		if (_geofence.clearDm() > 0)
			warnx("Geofence cleared");
		else
			warnx("Could not clear geofence");
	}

	/*
	 * do subscriptions
	 */
	_global_pos_sub = orb_subscribe(ORB_ID(vehicle_global_position));
	_offboard_mission_sub = orb_subscribe(ORB_ID(mission));
	_onboard_mission_sub = orb_subscribe(ORB_ID(onboard_mission));
	_capabilities_sub = orb_subscribe(ORB_ID(navigation_capabilities));
	_vstatus_sub = orb_subscribe(ORB_ID(vehicle_status));
	_control_mode_sub = orb_subscribe(ORB_ID(vehicle_control_mode));
	_params_sub = orb_subscribe(ORB_ID(parameter_update));
	_home_pos_sub = orb_subscribe(ORB_ID(home_position));

	/* copy all topics first time */
	vehicle_status_update();
	vehicle_control_mode_update();
	parameters_update();
	global_position_update();
	home_position_update();
	navigation_capabilities_update();
	offboard_mission_update(_vstatus.is_rotary_wing);
	onboard_mission_update();

	/* rate limit position updates to 50 Hz */
	orb_set_interval(_global_pos_sub, 20);

	unsigned prevState = NAV_STATE_NONE;
	hrt_abstime mavlink_open_time = 0;
	const hrt_abstime mavlink_open_interval = 500000;

	/* wakeup source(s) */
	struct pollfd fds[8];

	/* Setup of loop */
	fds[0].fd = _params_sub;
	fds[0].events = POLLIN;
	fds[1].fd = _global_pos_sub;
	fds[1].events = POLLIN;
	fds[2].fd = _home_pos_sub;
	fds[2].events = POLLIN;
	fds[3].fd = _capabilities_sub;
	fds[3].events = POLLIN;
	fds[4].fd = _offboard_mission_sub;
	fds[4].events = POLLIN;
	fds[5].fd = _onboard_mission_sub;
	fds[5].events = POLLIN;
	fds[6].fd = _vstatus_sub;
	fds[6].events = POLLIN;
	fds[7].fd = _control_mode_sub;
	fds[7].events = POLLIN;

	while (!_task_should_exit) {

		/* wait for up to 100ms for data */
		int pret = poll(&fds[0], (sizeof(fds) / sizeof(fds[0])), 100);

		/* timed out - periodic check for _task_should_exit, etc. */
		if (pret == 0) {
			continue;
		}

		/* this is undesirable but not much we can do - might want to flag unhappy status */
		if (pret < 0) {
			warn("poll error %d, %d", pret, errno);
			continue;
		}

		perf_begin(_loop_perf);

		if (_mavlink_fd < 0 && hrt_absolute_time() > mavlink_open_time) {
			/* try to reopen the mavlink log device with specified interval */
			mavlink_open_time = hrt_abstime() + mavlink_open_interval;
			_mavlink_fd = open(MAVLINK_LOG_DEVICE, 0);
		}

		/* vehicle control mode updated */
		if (fds[7].revents & POLLIN) {
			vehicle_control_mode_update();
		}

		/* vehicle status updated */
		if (fds[6].revents & POLLIN) {
			vehicle_status_update();

			/* evaluate state machine from commander and set the navigator mode accordingly */
			if (_control_mode.flag_armed && _control_mode.flag_control_auto_enabled) {
				bool stick_mode = false;

				if (!_vstatus.rc_signal_lost) {
					/* RC signal available, use control switches to set mode */
					/* RETURN switch, overrides MISSION switch */
					if (_vstatus.return_switch == RETURN_SWITCH_RETURN) {
						/* switch to RTL if not already landed after RTL and home position set */
						if (!(_rtl_state == RTL_STATE_DESCEND &&
						      (myState == NAV_STATE_READY || myState == NAV_STATE_LAND || myState == NAV_STATE_LOITER)) &&
						    _vstatus.condition_home_position_valid) {
							dispatch(EVENT_RTL_REQUESTED);
						}

						stick_mode = true;

					} else {
						/* MISSION switch */
						if (_vstatus.mission_switch == MISSION_SWITCH_LOITER) {
							request_loiter_or_ready();
							stick_mode = true;

						} else if (_vstatus.mission_switch == MISSION_SWITCH_MISSION) {
							request_mission_if_available();
							stick_mode = true;
						}

						if (!stick_mode && _vstatus.return_switch == RETURN_SWITCH_NORMAL && myState == NAV_STATE_RTL) {
							/* RETURN switch is in normal mode, no MISSION switch mapped, interrupt if in RTL state */
							request_mission_if_available();
							stick_mode = true;
						}
					}
				}

				if (!stick_mode) {
					if (_vstatus.set_nav_state_timestamp != _set_nav_state_timestamp) {
						/* commander requested new navigation mode, try to set it */
						_set_nav_state_timestamp = _vstatus.set_nav_state_timestamp;

						switch (_vstatus.set_nav_state) {
						case NAV_STATE_NONE:
							/* nothing to do */
							break;

						case NAV_STATE_LOITER:
							request_loiter_or_ready();
							break;

						case NAV_STATE_MISSION:
							request_mission_if_available();
							break;

						case NAV_STATE_RTL:
							if (!(_rtl_state == RTL_STATE_DESCEND &&
							      (myState == NAV_STATE_READY || myState == NAV_STATE_LAND || myState == NAV_STATE_LOITER)) &&
							    _vstatus.condition_home_position_valid) {
								dispatch(EVENT_RTL_REQUESTED);
							}

							break;

						case NAV_STATE_LAND:
							if (myState != NAV_STATE_READY) {
								dispatch(EVENT_LAND_REQUESTED);
							}

							break;

						default:
							warnx("ERROR: Requested navigation state not supported");
							break;
						}

					} else {
						/* on first switch to AUTO try mission by default, if none is available fallback to loiter */
						if (myState == NAV_STATE_NONE) {
							request_mission_if_available();
						}
					}
				}

			} else {
				/* navigator shouldn't act */
				dispatch(EVENT_NONE_REQUESTED);
			}
		}

		/* parameters updated */
		if (fds[0].revents & POLLIN) {
			parameters_update();
			/* note that these new parameters won't be in effect until a mission triplet is published again */
		}

		/* navigation capabilities updated */
		if (fds[3].revents & POLLIN) {
			navigation_capabilities_update();
		}

		/* offboard mission updated */
		if (fds[4].revents & POLLIN) {
			offboard_mission_update(_vstatus.is_rotary_wing);
			// XXX check if mission really changed
			dispatch(EVENT_MISSION_CHANGED);
		}

		/* onboard mission updated */
		if (fds[5].revents & POLLIN) {
			onboard_mission_update();
			// XXX check if mission really changed
			dispatch(EVENT_MISSION_CHANGED);
		}

		/* home position updated */
		if (fds[2].revents & POLLIN) {
			home_position_update();
			// XXX check if home position really changed
			dispatch(EVENT_HOME_POSITION_CHANGED);
		}

		/* global position updated */
		if (fds[1].revents & POLLIN) {
			global_position_update();

			/* publish position setpoint triplet on each position update if navigator active */
			if (_control_mode.flag_armed && _control_mode.flag_control_auto_enabled) {
				_pos_sp_triplet_updated = true;

				if (myState == NAV_STATE_LAND && _global_pos.global_valid && !_global_pos_valid) {
					/* got global position when landing, update setpoint */
					start_land();
				}

				_global_pos_valid = _global_pos.global_valid;

				/* check if waypoint has been reached in MISSION, RTL and LAND modes */
				if (myState == NAV_STATE_MISSION || myState == NAV_STATE_RTL || myState == NAV_STATE_LAND) {
					if (check_mission_item_reached()) {
						on_mission_item_reached();
					}
				}
			}

			/* Check geofence violation */
			if (!_geofence.inside(&_global_pos)) {
				//xxx: publish geofence violation here (or change local flag depending on which app handles the flight termination)

				/* Issue a warning about the geofence violation once */
				if (!_geofence_violation_warning_sent) {
					mavlink_log_critical(_mavlink_fd, "#audio: Geofence violation");
					_geofence_violation_warning_sent = true;
				}

			} else {
				/* Reset the _geofence_violation_warning_sent field */
				_geofence_violation_warning_sent = false;
			}
		}

		/* publish position setpoint triplet if updated */
		if (_pos_sp_triplet_updated) {
			_pos_sp_triplet_updated = false;
			publish_position_setpoint_triplet();
		}

		/* notify user about state changes */
		if (myState != prevState) {
			mavlink_log_info(_mavlink_fd, "#audio: navigation state: %s", nav_states_str[myState]);
			prevState = myState;

			/* reset time counter on state changes */
			_time_first_inside_orbit = 0;
		}

		perf_end(_loop_perf);
	}

	warnx("exiting.");

	_navigator_task = -1;
	_exit(0);
}

int
Navigator::start()
{
	ASSERT(_navigator_task == -1);

	/* start the task */
	_navigator_task = task_spawn_cmd("navigator",
					 SCHED_DEFAULT,
					 SCHED_PRIORITY_MAX - 5,
					 2048,
					 (main_t)&Navigator::task_main_trampoline,
					 nullptr);

	if (_navigator_task < 0) {
		warn("task start failed");
		return -errno;
	}

	return OK;
}

void
Navigator::status()
{
	warnx("Global position is %svalid", _global_pos.global_valid ? "" : "in");

	if (_global_pos.global_valid) {
		warnx("Longitude %5.5f degrees, latitude %5.5f degrees", _global_pos.lon, _global_pos.lat);
		warnx("Altitude %5.5f meters, altitude above home %5.5f meters",
		      (double)_global_pos.alt, (double)(_global_pos.alt - _home_pos.alt));
		warnx("Ground velocity in m/s, N %5.5f, E %5.5f, D %5.5f",
		      (double)_global_pos.vel_n, (double)_global_pos.vel_e, (double)_global_pos.vel_d);
		warnx("Compass heading in degrees %5.5f", (double)(_global_pos.yaw * M_RAD_TO_DEG_F));
	}

	if (_fence_valid) {
		warnx("Geofence is valid");
//		warnx("Vertex longitude latitude");
//		for (unsigned i = 0; i < _fence.count; i++)
//		warnx("%6u %9.5f %8.5f", i, (double)_fence.vertices[i].lon, (double)_fence.vertices[i].lat);

	} else {
		warnx("Geofence not set");
	}

	switch (myState) {
	case NAV_STATE_NONE:
		warnx("State: None");
		break;

	case NAV_STATE_LOITER:
		warnx("State: Loiter");
		break;

	case NAV_STATE_MISSION:
		warnx("State: Mission");
		break;

	case NAV_STATE_RTL:
		warnx("State: RTL");
		break;

	default:
		warnx("State: Unknown");
		break;
	}
}

StateTable::Tran const Navigator::myTable[NAV_STATE_MAX][MAX_EVENT] = {
	{
		/* NAV_STATE_NONE */
		/* EVENT_NONE_REQUESTED */		{NO_ACTION, NAV_STATE_NONE},
		/* EVENT_READY_REQUESTED */		{ACTION(&Navigator::start_ready), NAV_STATE_READY},
		/* EVENT_LOITER_REQUESTED */		{ACTION(&Navigator::start_loiter), NAV_STATE_LOITER},
		/* EVENT_MISSION_REQUESTED */		{ACTION(&Navigator::start_mission), NAV_STATE_MISSION},
		/* EVENT_RTL_REQUESTED */		{ACTION(&Navigator::start_rtl), NAV_STATE_RTL},
		/* EVENT_LAND_REQUESTED */		{ACTION(&Navigator::start_land), NAV_STATE_LAND},
		/* EVENT_MISSION_CHANGED */		{NO_ACTION, NAV_STATE_NONE},
		/* EVENT_HOME_POSITION_CHANGED */	{NO_ACTION, NAV_STATE_NONE},
	},
	{
		/* NAV_STATE_READY */
		/* EVENT_NONE_REQUESTED */		{ACTION(&Navigator::start_none), NAV_STATE_NONE},
		/* EVENT_READY_REQUESTED */		{NO_ACTION, NAV_STATE_READY},
		/* EVENT_LOITER_REQUESTED */		{NO_ACTION, NAV_STATE_READY},
		/* EVENT_MISSION_REQUESTED */		{ACTION(&Navigator::start_mission), NAV_STATE_MISSION},
		/* EVENT_RTL_REQUESTED */		{ACTION(&Navigator::start_rtl), NAV_STATE_RTL},
		/* EVENT_LAND_REQUESTED */		{NO_ACTION, NAV_STATE_READY},
		/* EVENT_MISSION_CHANGED */		{NO_ACTION, NAV_STATE_READY},
		/* EVENT_HOME_POSITION_CHANGED */	{NO_ACTION, NAV_STATE_READY},
	},
	{
		/* NAV_STATE_LOITER */
		/* EVENT_NONE_REQUESTED */		{ACTION(&Navigator::start_none), NAV_STATE_NONE},
		/* EVENT_READY_REQUESTED */		{NO_ACTION, NAV_STATE_LOITER},
		/* EVENT_LOITER_REQUESTED */		{NO_ACTION, NAV_STATE_LOITER},
		/* EVENT_MISSION_REQUESTED */		{ACTION(&Navigator::start_mission), NAV_STATE_MISSION},
		/* EVENT_RTL_REQUESTED */		{ACTION(&Navigator::start_rtl), NAV_STATE_RTL},
		/* EVENT_LAND_REQUESTED */		{ACTION(&Navigator::start_land), NAV_STATE_LAND},
		/* EVENT_MISSION_CHANGED */		{NO_ACTION, NAV_STATE_LOITER},
		/* EVENT_HOME_POSITION_CHANGED */	{NO_ACTION, NAV_STATE_LOITER},
	},
	{
		/* NAV_STATE_MISSION */
		/* EVENT_NONE_REQUESTED */		{ACTION(&Navigator::start_none), NAV_STATE_NONE},
		/* EVENT_READY_REQUESTED */		{ACTION(&Navigator::start_ready), NAV_STATE_READY},
		/* EVENT_LOITER_REQUESTED */		{ACTION(&Navigator::start_loiter), NAV_STATE_LOITER},
		/* EVENT_MISSION_REQUESTED */		{NO_ACTION, NAV_STATE_MISSION},
		/* EVENT_RTL_REQUESTED */		{ACTION(&Navigator::start_rtl), NAV_STATE_RTL},
		/* EVENT_LAND_REQUESTED */		{ACTION(&Navigator::start_land), NAV_STATE_LAND},
		/* EVENT_MISSION_CHANGED */		{ACTION(&Navigator::start_mission), NAV_STATE_MISSION},
		/* EVENT_HOME_POSITION_CHANGED */	{NO_ACTION, NAV_STATE_MISSION},
	},
	{
		/* NAV_STATE_RTL */
		/* EVENT_NONE_REQUESTED */		{ACTION(&Navigator::start_none), NAV_STATE_NONE},
		/* EVENT_READY_REQUESTED */		{ACTION(&Navigator::start_ready), NAV_STATE_READY},
		/* EVENT_LOITER_REQUESTED */		{ACTION(&Navigator::start_loiter), NAV_STATE_LOITER},
		/* EVENT_MISSION_REQUESTED */		{ACTION(&Navigator::start_mission), NAV_STATE_MISSION},
		/* EVENT_RTL_REQUESTED */		{NO_ACTION, NAV_STATE_RTL},
		/* EVENT_LAND_REQUESTED */		{ACTION(&Navigator::start_land_home), NAV_STATE_LAND},
		/* EVENT_MISSION_CHANGED */		{NO_ACTION, NAV_STATE_RTL},
		/* EVENT_HOME_POSITION_CHANGED */	{ACTION(&Navigator::start_rtl), NAV_STATE_RTL},	// TODO need to reset rtl_state
	},
	{
		/* NAV_STATE_LAND */
		/* EVENT_NONE_REQUESTED */		{ACTION(&Navigator::start_none), NAV_STATE_NONE},
		/* EVENT_READY_REQUESTED */		{ACTION(&Navigator::start_ready), NAV_STATE_READY},
		/* EVENT_LOITER_REQUESTED */		{ACTION(&Navigator::start_loiter), NAV_STATE_LOITER},
		/* EVENT_MISSION_REQUESTED */		{ACTION(&Navigator::start_mission), NAV_STATE_MISSION},
		/* EVENT_RTL_REQUESTED */		{ACTION(&Navigator::start_rtl), NAV_STATE_RTL},
		/* EVENT_LAND_REQUESTED */		{NO_ACTION, NAV_STATE_LAND},
		/* EVENT_MISSION_CHANGED */		{NO_ACTION, NAV_STATE_LAND},
		/* EVENT_HOME_POSITION_CHANGED */	{NO_ACTION, NAV_STATE_LAND},
	},
};

void
Navigator::start_none()
{
	_pos_sp_triplet.previous.valid = false;
	_pos_sp_triplet.current.valid = false;
	_pos_sp_triplet.next.valid = false;
	_mission_item_valid = false;

	_reset_loiter_pos = true;
	_do_takeoff = false;
	_rtl_state = RTL_STATE_NONE;

	_pos_sp_triplet_updated = true;
}

void
Navigator::start_ready()
{
	_pos_sp_triplet.previous.valid = false;
	_pos_sp_triplet.current.valid = true;
	_pos_sp_triplet.next.valid = false;

	_pos_sp_triplet.current.type = SETPOINT_TYPE_IDLE;

	_mission_item_valid = false;

	_reset_loiter_pos = true;
	_do_takeoff = false;

	if (_rtl_state != RTL_STATE_DESCEND) {
		/* reset RTL state if landed not at home */
		_rtl_state = RTL_STATE_NONE;
	}

	_pos_sp_triplet_updated = true;
}

void
Navigator::start_loiter()
{
	_do_takeoff = false;

	/* set loiter position if needed */
	if (_reset_loiter_pos || !_pos_sp_triplet.current.valid) {
		_reset_loiter_pos = false;

		_pos_sp_triplet.current.lat = _global_pos.lat;
		_pos_sp_triplet.current.lon = _global_pos.lon;
		_pos_sp_triplet.current.yaw = NAN;	// NAN means to use current yaw

		float min_alt_amsl = _parameters.min_altitude + _home_pos.alt;

		/* use current altitude if above min altitude set by parameter */
		if (_global_pos.alt < min_alt_amsl && !_vstatus.is_rotary_wing) {
			_pos_sp_triplet.current.alt = min_alt_amsl;
			mavlink_log_info(_mavlink_fd, "#audio: loiter %.1fm higher", (double)(min_alt_amsl - _global_pos.alt));

		} else {
			_pos_sp_triplet.current.alt = _global_pos.alt;
			mavlink_log_info(_mavlink_fd, "#audio: loiter at current altitude");
		}

	}
	_pos_sp_triplet.current.type = SETPOINT_TYPE_LOITER;
	_pos_sp_triplet.current.loiter_radius = _parameters.loiter_radius;
	_pos_sp_triplet.current.loiter_direction = 1;
	_pos_sp_triplet.previous.valid = false;
	_pos_sp_triplet.current.valid = true;
	_pos_sp_triplet.next.valid = false;
	_mission_item_valid = false;

	_pos_sp_triplet_updated = true;
}

void
Navigator::start_mission()
{
	_need_takeoff = true;

	set_mission_item();
}

void
Navigator::set_mission_item()
{
	/* copy current mission to previous item */
	memcpy(&_pos_sp_triplet.previous, &_pos_sp_triplet.current, sizeof(position_setpoint_s));

	_reset_loiter_pos = true;
	_do_takeoff = false;

	int ret;
	bool onboard;
	unsigned index;

	ret = _mission.get_current_mission_item(&_mission_item, &onboard, &index);

	if (ret == OK) {

		_mission.report_current_mission_item();

		/* reset time counter for new item */
		_time_first_inside_orbit = 0;

		_mission_item_valid = true;
		position_setpoint_from_mission_item(&_pos_sp_triplet.current, &_mission_item);

		if (_mission_item.nav_cmd != NAV_CMD_RETURN_TO_LAUNCH &&
		    _mission_item.nav_cmd != NAV_CMD_LOITER_TIME_LIMIT &&
		    _mission_item.nav_cmd != NAV_CMD_LOITER_TURN_COUNT &&
		    _mission_item.nav_cmd != NAV_CMD_LOITER_UNLIMITED) {
			/* don't reset RTL state on RTL or LOITER items */
			_rtl_state = RTL_STATE_NONE;
		}

		if (_vstatus.is_rotary_wing) {
			if (_need_takeoff && (
				    _mission_item.nav_cmd == NAV_CMD_TAKEOFF ||
				    _mission_item.nav_cmd == NAV_CMD_WAYPOINT ||
				    _mission_item.nav_cmd == NAV_CMD_RETURN_TO_LAUNCH ||
				    _mission_item.nav_cmd == NAV_CMD_LOITER_TIME_LIMIT ||
				    _mission_item.nav_cmd == NAV_CMD_LOITER_TURN_COUNT ||
				    _mission_item.nav_cmd == NAV_CMD_LOITER_UNLIMITED
			    )) {
				/* do special TAKEOFF handling for VTOL */
				_need_takeoff = false;

				/* calculate desired takeoff altitude AMSL */
				float takeoff_alt_amsl = _pos_sp_triplet.current.alt;

				if (_vstatus.condition_landed) {
					/* takeoff to at least NAV_TAKEOFF_ALT from ground if landed */
					takeoff_alt_amsl = fmaxf(takeoff_alt_amsl, _global_pos.alt + _parameters.takeoff_alt);
				}

				/* check if we really need takeoff */
				if (_vstatus.condition_landed || _global_pos.alt < takeoff_alt_amsl - _mission_item.acceptance_radius) {
					/* force TAKEOFF if landed or waypoint altitude is more than current */
					_do_takeoff = true;

					/* move current position setpoint to next */
					memcpy(&_pos_sp_triplet.next, &_pos_sp_triplet.current, sizeof(position_setpoint_s));

					/* set current setpoint to takeoff */

					_pos_sp_triplet.current.lat = _global_pos.lat;
					_pos_sp_triplet.current.lon = _global_pos.lon;
					_pos_sp_triplet.current.alt = takeoff_alt_amsl;
					_pos_sp_triplet.current.yaw = NAN;
					_pos_sp_triplet.current.type = SETPOINT_TYPE_TAKEOFF;
				}

			} else if (_mission_item.nav_cmd == NAV_CMD_LAND) {
				/* will need takeoff after landing */
				_need_takeoff = true;
			}
		}

		if (_do_takeoff) {
<<<<<<< HEAD
			mavlink_log_info(_mavlink_fd, "[navigator] takeoff to %.1fm above home", (double)(_pos_sp_triplet.current.alt - _home_pos.alt));
=======
			mavlink_log_info(_mavlink_fd, "#audio: takeoff to %.1fm above home", (double)(_pos_sp_triplet.current.alt - _home_pos.alt));
>>>>>>> 909e1381

		} else {
			if (onboard) {
				mavlink_log_info(_mavlink_fd, "#audio: heading to onboard WP %d", index);

			} else {
				mavlink_log_info(_mavlink_fd, "#audio: heading to offboard WP %d", index);
			}
		}

	} else {
		/* since a mission is not advanced without WPs available, this is not supposed to happen */
		_mission_item_valid = false;
		_pos_sp_triplet.current.valid = false;
		warnx("ERROR: current WP can't be set");
	}

	if (!_do_takeoff) {
		mission_item_s item_next;
		ret = _mission.get_next_mission_item(&item_next);

		if (ret == OK) {
			position_setpoint_from_mission_item(&_pos_sp_triplet.next, &item_next);

		} else {
			/* this will fail for the last WP */
			_pos_sp_triplet.next.valid = false;
		}
	}

	_pos_sp_triplet_updated = true;
}

void
Navigator::start_rtl()
{
	_do_takeoff = false;

	/* decide if we need climb */
	if (_rtl_state == RTL_STATE_NONE) {
		if (_global_pos.alt < _home_pos.alt + _parameters.rtl_alt) {
			_rtl_state = RTL_STATE_CLIMB;

		} else {
			_rtl_state = RTL_STATE_RETURN;
		}
	}

	/* if switching directly to return state, reset altitude setpoint */
	if (_rtl_state == RTL_STATE_RETURN) {
		_mission_item.altitude_is_relative = false;
		_mission_item.altitude = _global_pos.alt;
	}

	_reset_loiter_pos = true;
	set_rtl_item();
}

void
Navigator::start_land()
{
	/* this state can be requested by commander even if no global position available,
	 * in his case controller must perform landing without position control */
	_do_takeoff = false;
	_reset_loiter_pos = true;

	memcpy(&_pos_sp_triplet.previous, &_pos_sp_triplet.current, sizeof(position_setpoint_s));

	_mission_item_valid = true;

	_mission_item.lat = _global_pos.lat;
	_mission_item.lon = _global_pos.lon;
	_mission_item.altitude_is_relative = false;
	_mission_item.altitude = _global_pos.alt;
	_mission_item.yaw = NAN;
	_mission_item.loiter_radius = _parameters.loiter_radius;
	_mission_item.loiter_direction = 1;
	_mission_item.nav_cmd = NAV_CMD_LAND;
	_mission_item.acceptance_radius = _parameters.acceptance_radius;
	_mission_item.time_inside = 0.0f;
	_mission_item.pitch_min = 0.0f;
	_mission_item.autocontinue = true;
	_mission_item.origin = ORIGIN_ONBOARD;

	position_setpoint_from_mission_item(&_pos_sp_triplet.current, &_mission_item);

	_pos_sp_triplet.next.valid = false;
}

void
Navigator::start_land_home()
{
	/* land to home position, should be called when hovering above home, from RTL state */
	_do_takeoff = false;
	_reset_loiter_pos = true;

	memcpy(&_pos_sp_triplet.previous, &_pos_sp_triplet.current, sizeof(position_setpoint_s));

	_mission_item_valid = true;

	_mission_item.lat = _home_pos.lat;
	_mission_item.lon = _home_pos.lon;
	_mission_item.altitude_is_relative = false;
	_mission_item.altitude = _home_pos.alt;
	_mission_item.yaw = NAN;
	_mission_item.loiter_radius = _parameters.loiter_radius;
	_mission_item.loiter_direction = 1;
	_mission_item.nav_cmd = NAV_CMD_LAND;
	_mission_item.acceptance_radius = _parameters.acceptance_radius;
	_mission_item.time_inside = 0.0f;
	_mission_item.pitch_min = 0.0f;
	_mission_item.autocontinue = true;
	_mission_item.origin = ORIGIN_ONBOARD;

	position_setpoint_from_mission_item(&_pos_sp_triplet.current, &_mission_item);

	_pos_sp_triplet.next.valid = false;
}

void
Navigator::set_rtl_item()
{
	/*reset time counter for new RTL item */
	_time_first_inside_orbit = 0;

	switch (_rtl_state) {
	case RTL_STATE_CLIMB: {
			memcpy(&_pos_sp_triplet.previous, &_pos_sp_triplet.current, sizeof(position_setpoint_s));

			float climb_alt = _home_pos.alt + _parameters.rtl_alt;

			if (_vstatus.condition_landed) {
				climb_alt = fmaxf(climb_alt, _global_pos.alt + _parameters.rtl_alt);
			}

			_mission_item_valid = true;

			_mission_item.lat = _global_pos.lat;
			_mission_item.lon = _global_pos.lon;
			_mission_item.altitude_is_relative = false;
			_mission_item.altitude = climb_alt;
			_mission_item.yaw = NAN;
			_mission_item.loiter_radius = _parameters.loiter_radius;
			_mission_item.loiter_direction = 1;
			_mission_item.nav_cmd = NAV_CMD_TAKEOFF;
			_mission_item.acceptance_radius = _parameters.acceptance_radius;
			_mission_item.time_inside = 0.0f;
			_mission_item.pitch_min = 0.0f;
			_mission_item.autocontinue = true;
			_mission_item.origin = ORIGIN_ONBOARD;

			position_setpoint_from_mission_item(&_pos_sp_triplet.current, &_mission_item);

			_pos_sp_triplet.next.valid = false;

<<<<<<< HEAD
			mavlink_log_info(_mavlink_fd, "[navigator] RTL: climb to %.1fm above home", (double)(climb_alt - _home_pos.alt));
=======
			mavlink_log_info(_mavlink_fd, "#audio: RTL: climb to %.1fm above home", (double)(climb_alt - _home_pos.alt));
>>>>>>> 909e1381
			break;
		}

	case RTL_STATE_RETURN: {
			memcpy(&_pos_sp_triplet.previous, &_pos_sp_triplet.current, sizeof(position_setpoint_s));

			_mission_item_valid = true;

			_mission_item.lat = _home_pos.lat;
			_mission_item.lon = _home_pos.lon;
			// don't change altitude
			_mission_item.yaw = NAN;	// TODO set heading to home
			_mission_item.loiter_radius = _parameters.loiter_radius;
			_mission_item.loiter_direction = 1;
			_mission_item.nav_cmd = NAV_CMD_WAYPOINT;
			_mission_item.acceptance_radius = _parameters.acceptance_radius;
			_mission_item.time_inside = 0.0f;
			_mission_item.pitch_min = 0.0f;
			_mission_item.autocontinue = true;
			_mission_item.origin = ORIGIN_ONBOARD;

			position_setpoint_from_mission_item(&_pos_sp_triplet.current, &_mission_item);

			_pos_sp_triplet.next.valid = false;

<<<<<<< HEAD
			mavlink_log_info(_mavlink_fd, "[navigator] RTL: return at %.1fm above home", (double)(_mission_item.altitude - _home_pos.alt));
=======
			mavlink_log_info(_mavlink_fd, "#audio: RTL: return at %.1fm above home", (double)(_mission_item.altitude - _home_pos.alt));
>>>>>>> 909e1381
			break;
		}

	case RTL_STATE_DESCEND: {
			memcpy(&_pos_sp_triplet.previous, &_pos_sp_triplet.current, sizeof(position_setpoint_s));

			_mission_item_valid = true;

			_mission_item.lat = _home_pos.lat;
			_mission_item.lon = _home_pos.lon;
			_mission_item.altitude_is_relative = false;
			_mission_item.altitude = _home_pos.alt + _parameters.land_alt;
			_mission_item.yaw = NAN;
			_mission_item.loiter_radius = _parameters.loiter_radius;
			_mission_item.loiter_direction = 1;
			_mission_item.nav_cmd = NAV_CMD_WAYPOINT;
			_mission_item.acceptance_radius = _parameters.acceptance_radius;
			_mission_item.time_inside = _parameters.rtl_land_delay < 0.0f ? 0.0f : _parameters.rtl_land_delay;
			_mission_item.pitch_min = 0.0f;
			_mission_item.autocontinue = _parameters.rtl_land_delay > -0.001f;
			_mission_item.origin = ORIGIN_ONBOARD;

			position_setpoint_from_mission_item(&_pos_sp_triplet.current, &_mission_item);

			_pos_sp_triplet.next.valid = false;

<<<<<<< HEAD
			mavlink_log_info(_mavlink_fd, "[navigator] RTL: descend to %.1fm above home", (double)(_mission_item.altitude - _home_pos.alt));
=======
			mavlink_log_info(_mavlink_fd, "#audio: RTL: descend to %.1fm above home", (double)(_mission_item.altitude - _home_pos.alt));
>>>>>>> 909e1381
			break;
		}

	default: {
			mavlink_log_critical(_mavlink_fd, "#audio: [navigator] error: unknown RTL state: %d", _rtl_state);
			start_loiter();
			break;
		}
	}

	_pos_sp_triplet_updated = true;
}

void
Navigator::request_loiter_or_ready()
{
	if (_vstatus.condition_landed) {
		dispatch(EVENT_READY_REQUESTED);

	} else {
		dispatch(EVENT_LOITER_REQUESTED);
	}
}

void
Navigator::request_mission_if_available()
{
	if (_mission.current_mission_available()) {
		dispatch(EVENT_MISSION_REQUESTED);

	} else {
		request_loiter_or_ready();
	}
}

void
Navigator::position_setpoint_from_mission_item(position_setpoint_s *sp, mission_item_s *item)
{
	sp->valid = true;

	if (item->nav_cmd == NAV_CMD_RETURN_TO_LAUNCH) {
		/* set home position for RTL item */
		sp->lat = _home_pos.lat;
		sp->lon = _home_pos.lon;
		sp->alt = _home_pos.alt + _parameters.rtl_alt;

	} else {
		sp->lat = item->lat;
		sp->lon = item->lon;
		sp->alt = item->altitude_is_relative ? item->altitude + _home_pos.alt : item->altitude;
	}

	sp->yaw = item->yaw;
	sp->loiter_radius = item->loiter_radius;
	sp->loiter_direction = item->loiter_direction;
	sp->pitch_min = item->pitch_min;

	if (item->nav_cmd == NAV_CMD_TAKEOFF) {
		sp->type = SETPOINT_TYPE_TAKEOFF;

	} else if (item->nav_cmd == NAV_CMD_LAND) {
		sp->type = SETPOINT_TYPE_LAND;

	} else if (item->nav_cmd == NAV_CMD_LOITER_TIME_LIMIT ||
		   item->nav_cmd == NAV_CMD_LOITER_TURN_COUNT ||
		   item->nav_cmd == NAV_CMD_LOITER_UNLIMITED) {
		sp->type = SETPOINT_TYPE_LOITER;

	} else {
		sp->type = SETPOINT_TYPE_NORMAL;
	}
}

bool
Navigator::check_mission_item_reached()
{
	/* only check if there is actually a mission item to check */
	if (!_mission_item_valid) {
		return false;
	}

	if (_mission_item.nav_cmd == NAV_CMD_LAND) {
		return _vstatus.condition_landed;
	}

	/* XXX TODO count turns */
	if ((_mission_item.nav_cmd == NAV_CMD_LOITER_TURN_COUNT ||
	     _mission_item.nav_cmd == NAV_CMD_LOITER_TIME_LIMIT ||
	     _mission_item.nav_cmd == NAV_CMD_LOITER_UNLIMITED) &&
	    _mission_item.loiter_radius > 0.01f) {

		return false;
	}

	uint64_t now = hrt_absolute_time();

	if (!_waypoint_position_reached) {
		float acceptance_radius;

		if (_mission_item.nav_cmd == NAV_CMD_WAYPOINT && _mission_item.acceptance_radius > 0.01f) {
			acceptance_radius = _mission_item.acceptance_radius;

		} else {
			acceptance_radius = _parameters.acceptance_radius;
		}

		float dist = -1.0f;
		float dist_xy = -1.0f;
		float dist_z = -1.0f;

		/* calculate AMSL altitude for this waypoint */
		float wp_alt_amsl = _mission_item.altitude;

		if (_mission_item.altitude_is_relative)
			wp_alt_amsl += _home_pos.alt;

		dist = get_distance_to_point_global_wgs84(_mission_item.lat, _mission_item.lon, wp_alt_amsl,
				(double)_global_pos.lat, (double)_global_pos.lon, _global_pos.alt,
				&dist_xy, &dist_z);

		if (_do_takeoff) {
			if (_global_pos.alt > wp_alt_amsl - acceptance_radius) {
				/* require only altitude for takeoff */
				_waypoint_position_reached = true;
			}

		} else {
			if (dist >= 0.0f && dist <= acceptance_radius) {
				_waypoint_position_reached = true;
			}
		}
	}

	if (!_waypoint_yaw_reached) {
		if (_vstatus.is_rotary_wing && !_do_takeoff && isfinite(_mission_item.yaw)) {
			/* check yaw if defined only for rotary wing except takeoff */
			float yaw_err = _wrap_pi(_mission_item.yaw - _global_pos.yaw);

			if (fabsf(yaw_err) < 0.05f) { /* XXX get rid of magic number */
				_waypoint_yaw_reached = true;
			}

		} else {
			_waypoint_yaw_reached = true;
		}
	}

	/* check if the current waypoint was reached */
	if (_waypoint_position_reached && _waypoint_yaw_reached) {
		if (_time_first_inside_orbit == 0) {
			_time_first_inside_orbit = now;

			if (_mission_item.time_inside > 0.01f) {
<<<<<<< HEAD
				mavlink_log_info(_mavlink_fd, "[navigator] waypoint reached, wait for %.1fs", (double)_mission_item.time_inside);
=======
				mavlink_log_info(_mavlink_fd, "#audio: waypoint reached, wait for %.1fs", (double)_mission_item.time_inside);
>>>>>>> 909e1381
			}
		}

		/* check if the MAV was long enough inside the waypoint orbit */
		if ((now - _time_first_inside_orbit >= (uint64_t)_mission_item.time_inside * 1e6)
		    || _mission_item.nav_cmd == NAV_CMD_TAKEOFF) {
			_time_first_inside_orbit = 0;
			_waypoint_yaw_reached = false;
			_waypoint_position_reached = false;
			return true;
		}
	}

	return false;

}

void
Navigator::on_mission_item_reached()
{
	if (myState == NAV_STATE_MISSION) {

		_mission.report_mission_item_reached();

		if (_do_takeoff) {
			/* takeoff completed */
			_do_takeoff = false;
			mavlink_log_info(_mavlink_fd, "#audio: takeoff completed");

		} else {
			/* advance by one mission item */
			_mission.move_to_next();
		}

		if (_mission.current_mission_available()) {
			set_mission_item();

		} else {
			/* if no more mission items available then finish mission */
			/* loiter at last waypoint */
			_reset_loiter_pos = false;
			mavlink_log_info(_mavlink_fd, "[navigator] mission completed");
			request_loiter_or_ready();
		}

	} else if (myState == NAV_STATE_RTL) {
		/* RTL completed */
		if (_rtl_state == RTL_STATE_DESCEND) {
			/* hovering above home position, land if needed or loiter */
			mavlink_log_info(_mavlink_fd, "[navigator] RTL completed");

			if (_mission_item.autocontinue) {
				dispatch(EVENT_LAND_REQUESTED);

			} else {
				_reset_loiter_pos = false;
				dispatch(EVENT_LOITER_REQUESTED);
			}

		} else {
			/* next RTL step */
			_rtl_state = (RTLState)(_rtl_state + 1);
			set_rtl_item();
		}

	} else if (myState == NAV_STATE_LAND) {
		/* landing completed */
		mavlink_log_info(_mavlink_fd, "[navigator] landing completed");
		dispatch(EVENT_READY_REQUESTED);
	}
	_mission.publish_mission_result();
}

void
Navigator::publish_position_setpoint_triplet()
{
	/* update navigation state */
	_pos_sp_triplet.nav_state = static_cast<nav_state_t>(myState);

	/* lazily publish the position setpoint triplet only once available */
	if (_pos_sp_triplet_pub > 0) {
		/* publish the position setpoint triplet */
		orb_publish(ORB_ID(position_setpoint_triplet), _pos_sp_triplet_pub, &_pos_sp_triplet);

	} else {
		/* advertise and publish */
		_pos_sp_triplet_pub = orb_advertise(ORB_ID(position_setpoint_triplet), &_pos_sp_triplet);
	}
}

void Navigator::add_fence_point(int argc, char *argv[])
{
	_geofence.addPoint(argc, argv);
}

void Navigator::load_fence_from_file(const char *filename)
{
	_geofence.loadFromFile(filename);
}


static void usage()
{
	errx(1, "usage: navigator {start|stop|status|fence|fencefile}");
}

int navigator_main(int argc, char *argv[])
{
	if (argc < 2) {
		usage();
	}

	if (!strcmp(argv[1], "start")) {

		if (navigator::g_navigator != nullptr) {
			errx(1, "already running");
		}

		navigator::g_navigator = new Navigator;

		if (navigator::g_navigator == nullptr) {
			errx(1, "alloc failed");
		}

		if (OK != navigator::g_navigator->start()) {
			delete navigator::g_navigator;
			navigator::g_navigator = nullptr;
			err(1, "start failed");
		}

		return 0;
	}

	if (navigator::g_navigator == nullptr)
		errx(1, "not running");

	if (!strcmp(argv[1], "stop")) {
		delete navigator::g_navigator;
		navigator::g_navigator = nullptr;

	} else if (!strcmp(argv[1], "status")) {
		navigator::g_navigator->status();

	} else if (!strcmp(argv[1], "fence")) {
		navigator::g_navigator->add_fence_point(argc - 2, argv + 2);

	} else if (!strcmp(argv[1], "fencefile")) {
		navigator::g_navigator->load_fence_from_file(GEOFENCE_FILENAME);

	} else {
		usage();
	}

	return 0;
}<|MERGE_RESOLUTION|>--- conflicted
+++ resolved
@@ -1165,11 +1165,7 @@
 		}
 
 		if (_do_takeoff) {
-<<<<<<< HEAD
-			mavlink_log_info(_mavlink_fd, "[navigator] takeoff to %.1fm above home", (double)(_pos_sp_triplet.current.alt - _home_pos.alt));
-=======
 			mavlink_log_info(_mavlink_fd, "#audio: takeoff to %.1fm above home", (double)(_pos_sp_triplet.current.alt - _home_pos.alt));
->>>>>>> 909e1381
 
 		} else {
 			if (onboard) {
@@ -1325,11 +1321,7 @@
 
 			_pos_sp_triplet.next.valid = false;
 
-<<<<<<< HEAD
-			mavlink_log_info(_mavlink_fd, "[navigator] RTL: climb to %.1fm above home", (double)(climb_alt - _home_pos.alt));
-=======
 			mavlink_log_info(_mavlink_fd, "#audio: RTL: climb to %.1fm above home", (double)(climb_alt - _home_pos.alt));
->>>>>>> 909e1381
 			break;
 		}
 
@@ -1355,11 +1347,7 @@
 
 			_pos_sp_triplet.next.valid = false;
 
-<<<<<<< HEAD
-			mavlink_log_info(_mavlink_fd, "[navigator] RTL: return at %.1fm above home", (double)(_mission_item.altitude - _home_pos.alt));
-=======
 			mavlink_log_info(_mavlink_fd, "#audio: RTL: return at %.1fm above home", (double)(_mission_item.altitude - _home_pos.alt));
->>>>>>> 909e1381
 			break;
 		}
 
@@ -1386,11 +1374,7 @@
 
 			_pos_sp_triplet.next.valid = false;
 
-<<<<<<< HEAD
-			mavlink_log_info(_mavlink_fd, "[navigator] RTL: descend to %.1fm above home", (double)(_mission_item.altitude - _home_pos.alt));
-=======
 			mavlink_log_info(_mavlink_fd, "#audio: RTL: descend to %.1fm above home", (double)(_mission_item.altitude - _home_pos.alt));
->>>>>>> 909e1381
 			break;
 		}
 
@@ -1544,11 +1528,7 @@
 			_time_first_inside_orbit = now;
 
 			if (_mission_item.time_inside > 0.01f) {
-<<<<<<< HEAD
-				mavlink_log_info(_mavlink_fd, "[navigator] waypoint reached, wait for %.1fs", (double)_mission_item.time_inside);
-=======
 				mavlink_log_info(_mavlink_fd, "#audio: waypoint reached, wait for %.1fs", (double)_mission_item.time_inside);
->>>>>>> 909e1381
 			}
 		}
 
